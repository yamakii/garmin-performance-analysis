# ランニングパフォーマンス分析レポート

{# ========================================================================= #}
{# Phase 0: Training type category mapping & derived variables #}
{# ========================================================================= #}
{% set training_type_category = training_type_category|default("low_moderate") %}
{% set show_physiological = training_type_category in ["tempo_threshold", "interval_sprint"] %}
{% set is_interval = training_type_category == "interval_sprint" %}

{# =================================================================== #}
{# SECTION 1: 基本情報 #}
{# =================================================================== #}
## 基本情報
- **日付**: {{ date }}
- **アクティビティID**: {{ activity_id }}
{% if activity_name %}- **アクティビティ名**: {{ activity_name }}{% endif %}
{% if basic_metrics.start_time %}- **開始時刻**: {{ basic_metrics.start_time }}{% endif %}
{% if basic_metrics.distance_km %}- **距離**: {{ "%.2f"|format(basic_metrics.distance_km) }} km{% endif %}
{% if basic_metrics.duration_seconds %}- **所要時間**: {{ (basic_metrics.duration_seconds // 60)|int }}分{{ "%02d"|format((basic_metrics.duration_seconds % 60)|int) }}秒 ({{ basic_metrics.duration_seconds|int }}秒){% endif %}
{% if basic_metrics.avg_pace_seconds_per_km %}- **平均ペース**: {{ (basic_metrics.avg_pace_seconds_per_km / 60)|int }}:{{ "%02d"|format((basic_metrics.avg_pace_seconds_per_km % 60)|int) }}/km{% endif %}
- **[Garmin Connectで見る](https://connect.garmin.com/modern/activity/{{ activity_id }})**

---

{# =================================================================== #}
{# SECTION 2: 📊 パフォーマンスサマリー #}
{# =================================================================== #}
## 📊 パフォーマンスサマリー

{% if show_physiological and vo2_max_data and lactate_threshold_data %}
### 生理学的指標サマリー

| 指標 | 現在値 | 評価 |
|------|--------|------|
| **VO2 Max** | {{ vo2_max_data.precise_value|default(vo2_max_data.value)|default(0) }} ml/kg/min | カテゴリ: {{ vo2_max_data.category|default("N/A") }} |
| **VO2 Max利用率** | {{ vo2_max_utilization|default("N/A") }}% | {{ vo2_max_utilization_eval|default("N/A") }} |
| **閾値ペース** | {{ threshold_pace_formatted|default("N/A") }}/km | {{ threshold_pace_comparison|default("N/A") }} |
| **FTP(パワー)** | {{ lactate_threshold_data.functional_threshold_power|default(0)|int }} W | Work平均{{ work_avg_power|default("N/A") }}W = FTPの{{ ftp_percentage|default("N/A") }}% |

{% endif %}

### 類似ワークアウトとの比較

{% if similar_workouts %}
{% if similar_workouts.pace_source == "main_set" %}
過去の同条件ワークアウト({{ similar_workouts.conditions }}、**メインセットペース比較**)との比較:
{% else %}
過去の同条件ワークアウト({{ similar_workouts.conditions }})との比較:
{% endif %}

| 指標 | 今回 | 類似{{ similar_workouts.count }}回平均 | 変化 | トレンド |
|------|------|------------|------|----------|
{%- for comp in similar_workouts.comparisons %}
| {{ comp.metric }} | {{ comp.current }} | {{ comp.average }} | {{ comp.change }} | {{ comp.trend }} |
{%- endfor %}

**💡 インサイト**: {{ similar_workouts.insight }}
{% else %}
類似ワークアウトが見つかりませんでした。
{% endif %}

{% if not show_physiological and vo2_max_data %}
> **参考**: VO2 Max {{ vo2_max_data.precise_value|default(vo2_max_data.value)|default(0) }} ml/kg/min({{ vo2_max_data.category|default("N/A") }}){% if lactate_threshold_data %}、閾値ペース {{ threshold_pace_formatted|default("N/A") }}/km{% endif %}
{% endif %}

---

{# =================================================================== #}
{# SECTION 3: 総合評価 #}
{# =================================================================== #}
## 総合評価

{% if summary %}
<<<<<<< HEAD
### アクティビティタイプ
{% if activity_type %}**{{ activity_type.ja }}** ({{ activity_type.en }})

{{ activity_type.description }}
{% else %}N/A{% endif %}

{% set rating = summary.summary|extract_star_rating %}
### 総合所見{% if rating.score > 0 %} ({{ rating.stars }} {{ rating.score }}/5.0){% endif %}
=======
### 総合所見
>>>>>>> 4bbec66f

{{ rating.text_without_rating if rating.score > 0 else summary.summary if summary.summary else "評価データがありません。" }}

{% if summary.key_strengths %}
**✅ 優れている点:**
{% for strength in summary.key_strengths %}
- {{ strength }}
{% endfor %}
{% endif %}

{% if summary.improvement_areas %}
**⚠️ 改善可能な点:**
{% for area in summary.improvement_areas %}
- {{ area }}
{% endfor %}
{% endif %}
{% endif %}

### ペース・心拍{% if show_physiological %}・パワー{% endif %}推移{% if is_interval %}(Work/Recoveryハイライト){% endif %}

{% if mermaid_data %}
```mermaid
xychart-beta
    title "スプリット別 ペース・心拍{% if show_physiological %}・パワー{% endif %}推移"
    x-axis {{ mermaid_data.x_axis_labels | tojson }}
    y-axis "ペース(秒/km)" {{ mermaid_data.pace_min }} --> {{ mermaid_data.pace_max }}
    y-axis "心拍(bpm)" {{ mermaid_data.hr_min }} --> {{ mermaid_data.hr_max }}
    line {{ mermaid_data.pace_data | tojson }}
    line {{ mermaid_data.heart_rate_data | tojson }}
    {% if show_physiological and mermaid_data.power_data %}
    line {{ mermaid_data.power_data | tojson }}
    {% endif %}
```

{% if is_interval %}
**凡例**: 青=ペース(秒/km)、橙=心拍(bpm)、緑=パワー(W)

**分析**:
{{ interval_graph_analysis|default("N/A") }}
{% endif %}
{% else %}
グラフデータがありません。
{% endif %}

---

{# =================================================================== #}
{# SECTION 4: パフォーマンス指標 #}
{# =================================================================== #}
## パフォーマンス指標

{% if is_interval %}
> **評価対象**: {{ target_segments_description|default("Workセグメント") }}(インターバル走は高強度区間のパフォーマンスを重視)
{% endif %}

### スプリット概要{% if is_interval %}(全区間){% endif %}

{% if splits and splits|length > 0 %}
| # | {% if is_interval %}タイプ | {% endif %}ペース | 心拍 | ケイデンス | パワー | ストライド | GCT | VO | VR | 標高 |
|---|{% if is_interval %}-------|{% endif %}--------|------|------------|--------|------------|-----|----|----|------|
{%- for split in splits %}
| {{ split.index }} | {% if is_interval %}{{ split.intensity_type|default("N/A") }} | {% endif %}{{ split.pace_formatted }}/km | {{ split.heart_rate|int }} bpm | {{ split.cadence|int if split.cadence else "-" }} spm | {{ split.power|int if split.power else "-" }} W | {{ "%.2f"|format(split.stride_length) if split.stride_length else "-" }} m | {{ split.ground_contact_time|int if split.ground_contact_time else "-" }} ms | {{ "%.1f"|format(split.vertical_oscillation) if split.vertical_oscillation else "-" }} cm | {{ "%.1f"|format(split.vertical_ratio) if split.vertical_ratio else "-" }}% | +{{ split.elevation_gain|int if split.elevation_gain else 0 }}/-{{ split.elevation_loss|int if split.elevation_loss else 0 }}m |
{%- endfor %}

**📈 {% if is_interval %}Workセグメント {% endif %}ハイライト:**
{{ highlights_list|default("N/A") }}

<details>
<summary>📋 {% if is_interval %}Work/Recovery{% else %}スプリット{% endif %}詳細分析(クリックで展開)</summary>

{% if split_analysis %}
{% if split_analysis is mapping %}
{%- set analyses_dict = split_analysis.get("analyses", split_analysis) %}
{% for key, value in analyses_dict.items() | sort_splits %}
### {{ key }}
{{ value }}

{% endfor %}
{% else %}
{{ split_analysis }}
{% endif %}
{% else %}
詳細分析データがありません。
{% endif %}

</details>
{% else %}
スプリットデータがありません。
{% endif %}

---

{% set efficiency_text = efficiency.evaluation if efficiency.evaluation else efficiency if efficiency is string else "フォーム効率データがありません。" %}
{% set efficiency_rating = efficiency_text|extract_star_rating %}
### フォーム効率({% if is_interval %}Workセグメント {% endif %}ペース補正評価){% if efficiency_rating.score > 0 %} ({{ efficiency_rating.stars }} {{ efficiency_rating.score }}/5.0){% endif %}

{% if efficiency %}
{% if is_interval %}
```mermaid
pie title "心拍ゾーン分布(全体)"
{{ heart_rate_zone_pie_data|default("") }}
```
{% else %}
```mermaid
pie title "心拍ゾーン分布"
{{ heart_rate_zone_pie_data|default("") }}
```
{% endif %}

{{ efficiency_rating.text_without_rating if efficiency_rating.score > 0 else efficiency_text }}
{% else %}
フォーム効率データがありません。
{% endif %}

---

{% if show_physiological %}
{# =================================================================== #}
{# SECTION 5: 生理学的指標との関連 (Tempo/Interval only) #}
{# =================================================================== #}
## 生理学的指標との関連

### VO2 Max活用度

{% if vo2_max_data %}
- **現在のVO2 Max**: {{ vo2_max_data.precise_value|default(vo2_max_data.value)|default(0) }} ml/kg/min({{ vo2_max_data.category|default("N/A") }})
- **{% if is_interval %}Work{% else %}メイン区間{% endif %}平均心拍**: {{ target_avg_hr|default("N/A") }} bpm
- **VO2 Max利用率**: 約{{ vo2_max_utilization|default("N/A") }}%({{ vo2_max_utilization_eval|default("N/A") }})

**期待効果**: {{ vo2_max_expected_effect|default("N/A") }}
{% else %}
VO2 Maxデータがありません。
{% endif %}

### 閾値超過度

{% if lactate_threshold_data %}
- **閾値心拍**: {{ lactate_threshold_data.heart_rate|default(0)|int }} bpm
- **{% if is_interval %}Work{% else %}メイン区間{% endif %}平均心拍**: {{ target_avg_hr|default("N/A") }} bpm
- **閾値パワー(FTP)**: {{ lactate_threshold_data.functional_threshold_power|default(0)|int }} W
- **{% if is_interval %}Work{% else %}メイン区間{% endif %}平均パワー**: {{ target_avg_power|default("N/A") }} W(FTPの{{ ftp_percentage|default("N/A") }}%) → {{ power_zone_name|default("N/A") }} ✅

**期待効果**: {{ threshold_expected_effect|default("N/A") }}
{% else %}
閾値データがありません。
{% endif %}

---

{% endif %}

{# =================================================================== #}
{# SECTION 6 (or 5): フェーズ評価 #}
{# =================================================================== #}
## フェーズ評価

{% if phase_evaluation %}
{% if phase_evaluation.get('warmup_evaluation') or phase_evaluation.get('warmup') or training_type_category == "recovery" %}
{% set warmup_text = phase_evaluation.get('warmup_evaluation', phase_evaluation.get('warmup', {}).get('evaluation', 'データがありません。')) %}
{% set warmup_rating = warmup_text|extract_star_rating %}
### ウォームアップフェーズ{% if warmup_rating.score > 0 %} ({{ warmup_rating.stars }} {{ warmup_rating.score }}/5.0){% endif %}

{{ warmup_rating.text_without_rating if warmup_rating.score > 0 else warmup_text }}

{% if training_type_category == "recovery" %}
{# Recovery run - only 1 phase, end here #}
---
{% endif %}
{% endif %}

{% if training_type_category != "recovery" %}
{% if phase_evaluation.get('run_evaluation') or phase_evaluation.get('run') or phase_evaluation.get('main') %}
{% set run_text = phase_evaluation.get('run_evaluation', phase_evaluation.get('run', {}).get('evaluation', phase_evaluation.get('main', {}).get('evaluation', 'データがありません。'))) %}
{% set run_rating = run_text|extract_star_rating %}
### {% if is_interval %}Workフェーズ{% else %}メイン走行フェーズ{% endif %}{% if run_rating.score > 0 %} ({{ run_rating.stars }} {{ run_rating.score }}/5.0){% endif %}

<<<<<<< HEAD
{{ run_rating.text_without_rating if run_rating.score > 0 else run_text }}

---
=======
{{ phase_evaluation.get('run', {}).get('evaluation', phase_evaluation.get('main', {}).get('evaluation', 'データがありません。')) }}
>>>>>>> 4bbec66f
{% endif %}

{% if is_interval and (phase_evaluation.get('recovery_evaluation') or phase_evaluation.get('recovery')) %}
{% set recovery_text = phase_evaluation.get('recovery_evaluation', phase_evaluation.get('recovery', {}).get('evaluation', 'データがありません。')) %}
{% set recovery_rating = recovery_text|extract_star_rating %}
### Recoveryフェーズ{% if recovery_rating.score > 0 %} ({{ recovery_rating.stars }} {{ recovery_rating.score }}/5.0){% endif %}

<<<<<<< HEAD
{{ recovery_rating.text_without_rating if recovery_rating.score > 0 else recovery_text }}

---
=======
{{ phase_evaluation.get('recovery', {}).get('evaluation', 'データがありません。') }}
>>>>>>> 4bbec66f
{% endif %}

{% if phase_evaluation.get('cooldown_evaluation') or phase_evaluation.get('cooldown') or phase_evaluation.get('finish') %}
{% set cooldown_text = phase_evaluation.get('cooldown_evaluation', phase_evaluation.get('cooldown', {}).get('evaluation', phase_evaluation.get('finish', {}).get('evaluation', 'データがありません。'))) %}
{% set cooldown_rating = cooldown_text|extract_star_rating %}
### クールダウンフェーズ{% if cooldown_rating.score > 0 %} ({{ cooldown_rating.stars }} {{ cooldown_rating.score }}/5.0){% endif %}

{{ cooldown_rating.text_without_rating if cooldown_rating.score > 0 else cooldown_text }}

---
{% endif %}
{% endif %}
{% else %}
フェーズ評価データがありません。
{% endif %}

{# =================================================================== #}
{# SECTION 7 (or 6 or 5): 環境要因 #}
{# =================================================================== #}
{% if environment_analysis %}
{% set env_text = environment_analysis if environment_analysis is string else environment_analysis.get('evaluation', environment_analysis.get('environmental', 'N/A')) %}
{% set env_rating = env_text|extract_star_rating %}
## 環境要因{% if env_rating.score > 0 %} ({{ env_rating.stars }} {{ env_rating.score }}/5.0){% endif %}
{% else %}
## 環境要因
{% endif %}

{% if weather_data or environment_analysis %}
### 気象条件・環境インパクト

{% if weather_data %}
- **気温**: {{ weather_data.external_temp_c|default(weather_data.temp_celsius)|default("N/A") }}°C
- **湿度**: {{ weather_data.humidity|default(weather_data.relative_humidity_percent)|default("N/A") }}%
- **風速**: {{ weather_data.wind_speed_ms|default((weather_data.wind_speed_kmh|default(0)) / 3.6 if weather_data.wind_speed_kmh else 0) }} m/s
{% endif %}
{% if gear_name %}- **使用シューズ**: {{ gear_name }}
{% elif gear_type or gear_model %}- **使用シューズ**: {{ gear_type|default("") }} {{ gear_model|default("") }}
{% elif environment_analysis is mapping and environment_analysis.get('gear', {}).get('shoes') %}- **使用シューズ**: {{ environment_analysis.gear.shoes }}
{% elif environment_analysis is mapping and environment_analysis.get('environmental', {}).get('gear', {}).get('shoes') %}- **使用シューズ**: {{ environment_analysis.environmental.gear.shoes }}
{% endif %}

{% if environment_analysis %}
{{ env_rating.text_without_rating if env_rating.score > 0 else env_text }}
{% endif %}
{% else %}
環境データがありません。
{% endif %}

---

{# =================================================================== #}
{# SECTION 8 (or 7 or 6): 💡 改善ポイント #}
{# =================================================================== #}
## 💡 改善ポイント

{% if summary and summary.recommendations %}
{{ summary.recommendations }}
{% else %}
改善ポイントデータがありません。
{% endif %}

---

{# =================================================================== #}
{# SECTION 9 (or 8 or 7): 技術的詳細 #}
{# =================================================================== #}
## 技術的詳細

<details>
<summary>クリックで展開</summary>

### データソース
- スプリットデータ: DuckDB (splits table - power, stride_length含む)
{% if is_interval %}- インターバル区間: DuckDB (splits.intensity_type = 'active'/'rest'){% endif %}
- フォーム指標: DuckDB (form_efficiency table)
- 心拍データ: DuckDB (hr_efficiency, heart_rate_zones tables)
{% if show_physiological %}- 生理学的指標: DuckDB (vo2_max, lactate_threshold tables){% endif %}
- 環境データ: DuckDB (weather table)
- 類似ワークアウト: `mcp__garmin-db__compare_similar_workouts()`

### 分析バージョン
- 生成日時: {{ generation_timestamp|default("N/A") }}
- システムバージョン: v4.0 (BALANCED - 情報最適化版)
- 改善項目: 構成最適化/セクション統合/アドバイス形式への変更

</details>

---

{# =================================================================== #}
{# SECTION 10 (or 9 or 8): 📚 用語解説 #}
{# =================================================================== #}
## 📚 用語解説

<details>
<summary>クリックで展開</summary>

{% if is_interval %}- **Work**: インターバル走の高強度区間
- **Recovery**: Work間の回復区間{% endif %}
- **GCT (Ground Contact Time)**: 接地時間。ペースが速いほど短くなる
- **VO (Vertical Oscillation)**: 垂直振幅。走行中の上下動(目標: 6-8cm)
- **VR (Vertical Ratio)**: 垂直比率。VO÷ストライド長(目標: 8-10%)
- **パワー**: ランニングパワー(W)
{% if show_physiological %}- **FTP (Functional Threshold Power)**: 機能的閾値パワー。1時間維持可能な最大パワー
- **VO2 Max**: 最大酸素摂取量。有酸素能力の指標
- **VO2 Max利用率**: VO2 Maxペースに対する実際のペースの比率
- **閾値ペース**: 乳酸閾値ペース。約60分維持可能な最速ペース{% endif %}
- **ストライド長**: 1歩あたりの距離(m)。スピード = ケイデンス × ストライド長
- **ペース補正評価**: そのペースに対する相対評価(同じペースのランナーと比較)

</details>

---

*このレポートは、Garmin Performance Analysis System により自動生成されました。*<|MERGE_RESOLUTION|>--- conflicted
+++ resolved
@@ -71,18 +71,16 @@
 ## 総合評価
 
 {% if summary %}
-<<<<<<< HEAD
 ### アクティビティタイプ
 {% if activity_type %}**{{ activity_type.ja }}** ({{ activity_type.en }})
 
 {{ activity_type.description }}
 {% else %}N/A{% endif %}
 
+### 総合所見
+
 {% set rating = summary.summary|extract_star_rating %}
 ### 総合所見{% if rating.score > 0 %} ({{ rating.stars }} {{ rating.score }}/5.0){% endif %}
-=======
-### 総合所見
->>>>>>> 4bbec66f
 
 {{ rating.text_without_rating if rating.score > 0 else summary.summary if summary.summary else "評価データがありません。" }}
 
@@ -259,13 +257,9 @@
 {% set run_rating = run_text|extract_star_rating %}
 ### {% if is_interval %}Workフェーズ{% else %}メイン走行フェーズ{% endif %}{% if run_rating.score > 0 %} ({{ run_rating.stars }} {{ run_rating.score }}/5.0){% endif %}
 
-<<<<<<< HEAD
 {{ run_rating.text_without_rating if run_rating.score > 0 else run_text }}
 
 ---
-=======
-{{ phase_evaluation.get('run', {}).get('evaluation', phase_evaluation.get('main', {}).get('evaluation', 'データがありません。')) }}
->>>>>>> 4bbec66f
 {% endif %}
 
 {% if is_interval and (phase_evaluation.get('recovery_evaluation') or phase_evaluation.get('recovery')) %}
@@ -273,13 +267,9 @@
 {% set recovery_rating = recovery_text|extract_star_rating %}
 ### Recoveryフェーズ{% if recovery_rating.score > 0 %} ({{ recovery_rating.stars }} {{ recovery_rating.score }}/5.0){% endif %}
 
-<<<<<<< HEAD
 {{ recovery_rating.text_without_rating if recovery_rating.score > 0 else recovery_text }}
 
 ---
-=======
-{{ phase_evaluation.get('recovery', {}).get('evaluation', 'データがありません。') }}
->>>>>>> 4bbec66f
 {% endif %}
 
 {% if phase_evaluation.get('cooldown_evaluation') or phase_evaluation.get('cooldown') or phase_evaluation.get('finish') %}
